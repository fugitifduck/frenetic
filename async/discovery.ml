--- conflicted
+++ resolved
@@ -87,13 +87,8 @@
     let to_out switch_id port_id =
       let bytes = Packet.marshal
         Probe.(to_packet { switch_id; port_id = port_id }) in
-<<<<<<< HEAD
-      let action = SDN_Types.OutputPort(port_id) in
+      let action = SDN_Types.(Output(Physical(port_id))) in
       (switch_id, (SDN_Types.NotBuffered(bytes), Some(port_id), [action]))
-=======
-      let action = SDN_Types.(Output(Physical(port_id))) in
-      (switch_id, bytes, None, Some(port_id), [action])
->>>>>>> 60cabbee
 
     let loop t =
       Deferred.repeat_until_finished () (fun () ->
