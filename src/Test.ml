open Syntax.External
open OUnit

module TestClassifier = struct

  module C = Classifier.Make (Action.Output)
  open C
  open Action.Output
  open Pattern

  let test0 =
    "action sequence test" >::
      fun () ->
        assert_equal ~printer:Action.Output.to_string
          (forward 5)
          (seq_action (forward 3) (forward 5))

  let test1 =
    "forward action domain should be Pattern.all" >::
      fun () ->
        assert_equal ~printer:Pattern.to_string
          (domain (List.hd (atoms (forward 1)))) Pattern.all

  let test2 =
    "pattern restriction test" >::
      fun () ->
        assert_equal ~printer:Pattern.to_string
          (restrict_range
             (List.hd (atoms (forward 1)))
             (Pattern.inPort (Physical 1)))
          Pattern.all

  let test3 =
    "classifier composition test 1" >::
      fun () ->
        let tbl1 =
          [(Pattern.inter (dlDst 0xdeadbeefL) (inPort (Physical 5)),
            forward 1);
           (Pattern.all, drop)] in
        let tbl2 =
          [(inPort (Physical 1), forward 2);
           (Pattern.all, drop)] in
        assert_equal ~printer:C.to_string
          (sequence tbl1 tbl2)
          [(Pattern.inter (dlDst 0xdeadbeefL) (inPort (Physical 5)),
            forward 2);
           (Pattern.all, drop)]

  let test4 =
    "classifier composition test 2" >::
      fun () ->
        assert_equal ~printer:C.to_string
          (sequence
             [(dlSrc 0xFFFFL, pass);
              (all, drop)]
             [(inPort (Physical 10), forward 20);
              (inPort (Physical 300), forward 400);
              (all, drop)])
          [(inter (dlSrc 0xFFFFL) (inPort (Physical 10)), forward 20);
           (inter (dlSrc 0xFFFFL) (inPort (Physical 300)), forward 400);
           (dlSrc 0xFFFFL, drop); (* redundant, but our optimizer sucks *)
           (all, drop)]

  let test5 =
    "classifier composition test 3" >::
      fun () ->
        assert_equal ~printer:C.to_string
          (sequence
             [(dlSrc 0xDDDDL, forward 1);
              (all, drop)]
             [(dlDst 0xEEEEL, forward 2);
              (all, drop)])
          [(inter (dlSrc 0xDDDDL) (dlDst 0xEEEEL), forward 2);
           (dlSrc 0xDDDDL, drop); (* redundant *)
           (all, drop)]

  let test6 =
    "classifier sequencing test 4" >::
      fun () ->
        assert_equal ~printer:C.to_string
          (sequence
             [(dlSrc 0xDDDDL, pass);
              (all, drop)]
             [(dlDst 0xEEEEL, forward 2);
              (all, drop)])
          [(inter (dlSrc 0xDDDDL) (dlDst 0xEEEEL), forward 2);
           (dlSrc 0xDDDDL, drop); (* redundant *)
           (all, drop)]


  let test7 =
    "classifier sequencing test 5" >::
      fun () ->
        assert_equal ~printer:C.to_string
          (sequence
             [(dlSrc 0xDDDDL, forward 2);
              (all, drop)]
             [(dlDst 0xEEEEL, pass);
              (all, drop)])
          [(inter (dlSrc 0xDDDDL) (dlDst 0xEEEEL), forward 2);
           (dlSrc 0xDDDDL, drop); (* redundant *)
           (all, drop)]

  let go =
    TestList [test0; test1; test2; test3; test4; test5; test6; test7]

end

module Test1 = struct

  module Network = TestPlatform.Network
  module Controller = Controller.Make (TestPlatform)

  let network_script =
    Network.connect_switch 100L >>
    lwt msg = Network.recv_from_controller 100L in
    Lwt.return ()

  let controller_script =
    Controller.start_controller (Lwt_stream.of_list [Act (To 0)])

  let body = Lwt.pick [controller_script; network_script]

  let go =
    "repeater test" >::
      (bracket
         (fun () -> ())
         (fun () -> Lwt_main.run body)
         (fun () -> Network.tear_down ()))

end

module SampleTestInput = struct

  module C = Classifier.Make (Action.Output)
  open Syntax
  open Syntax.Internal
  open Packet

  let desugar_policy pol =
    let bucket_cell = ref 0 in
    let vlan_cell = ref 0 in
    let genbucket () = incr bucket_cell; !bucket_cell in
    let genvlan () = incr vlan_cell; Some !vlan_cell in
    let get_pkt_handlers : (int, get_packet_handler) Hashtbl.t =
      Hashtbl.create 200 in
    desugar genbucket genvlan pol get_pkt_handlers

  let in_pkt =
    { pktDlSrc = Int64.zero
    ; pktDlDst = Int64.zero
    ; pktDlTyp = 0x90
    ; pktDlVlan = None
    ; pktDlVlanPcp = 0
    ; pktNwHeader = NwUnparsable (0x90, Cstruct.create 8) }

  let in_val =
    Pkt ( Int64.one
        , (Pattern.Physical 1)
        , in_pkt
        , (Buf Int32.zero))

  let mkEvalTest pol in_val expected_vals = fun () ->
    let ds_pol = desugar_policy pol in
    let Pkt (in_sid, in_port, _, _) = in_val in
    let expected_pkts =
      List.map (fun (Pkt (_, pr, p, _)) -> (pr, p)) expected_vals in

    (* Test the semantic interpretation. *)
    let vals = classify ds_pol in_val in
    assert_equal
      ~printer:(Misc.string_of_list value_to_string)
      expected_vals vals;

    (* Test the classifier interpretation. *)
    let classifier = NetCoreCompiler.compile_pol ds_pol in_sid in
    let act = C.scan classifier in_port in_pkt in
    let pkts = Action.Output.apply_action act (in_port, in_pkt) in
    assert_equal
      ~printer:(Misc.string_of_list
        (Misc.string_of_pair Pattern.string_of_port packet_to_string))
      expected_pkts pkts

end

module TestFilters = struct

  open Syntax.Internal
  open NetworkPacket
  open SampleTestInput

  let test1 =
    let policy = Filter All in
    "filter true test" >:: mkEvalTest policy in_val [in_val]

  let test2 =
    let policy = Filter NoPackets in
    "filter true test" >:: mkEvalTest policy in_val []

  let go = TestList [ test1; test2 ]

end

module TestMods = struct

  open Syntax.Internal
  open Packet
  open SampleTestInput

  let test1 =
    let policy = Act (UpdateDlVlan (None, Some 1)) in
    let Pkt ( sid
            , port
            , { pktDlSrc = pktDlSrc
              ; pktDlDst = pktDlDst
              ; pktDlTyp = pktDlTyp
              ; pktDlVlan = pktDlVlan
              ; pktDlVlanPcp = pktDlVlanPcp
              ; pktNwHeader = pktNwHeader }
            , payload ) = in_val in
    let expected_pkt =
      { pktDlSrc = pktDlSrc
      ; pktDlDst = pktDlDst
      ; pktDlTyp = pktDlTyp
      ; pktDlVlan = Some 1
      ; pktDlVlanPcp = pktDlVlanPcp
      ; pktNwHeader = pktNwHeader } in
    let expected_val = Pkt ( sid, port, expected_pkt, payload) in
    "mod vlan test" >:: mkEvalTest policy in_val [expected_val]

  let test2 =
    let policy = Seq ( Act (UpdateDlVlan (None, (Some 1)))
                     , Act (UpdateDlVlan ((Some 1), None))) in
    "mod no effect test" >:: mkEvalTest policy in_val [in_val]

<<<<<<< HEAD
  let test3 =
    let policy =
      Seq ( Act (UpdateDlVlan (None, (Some 1)))
          , Seq ( Act ToAll
                , Act (UpdateDlVlan ((Some 1), None)))) in
    let Pkt (sid, port, pkt, payload) = in_val in
    let expected_vals = [Pkt (sid, Pattern.All, pkt, payload)] in
    "mod no effect test" >:: mkEvalTest policy in_val expected_vals
=======
    (* Test the classifier interpretation. *)
    let classifier = Compiler.compile_pol ds_pol sid in
    let act = C.scan classifier port in_pkt in
    match Action.Output.apply_action act (port, in_pkt) with
    | [] -> assert_failure "classifier scan dropped packet"
    | (port', pkt')::pkts ->
      assert_equal ~printer:Packet.packet_to_string 
        expected_pkt pkt';
      assert_equal pkts []
>>>>>>> d05abe23

  let go = TestList [ test1; test2; test3 ]

end

module TestSlices = struct

  open Syntax.Internal
  open Packet
  open SampleTestInput

  let test1 =
    let policy = Slice (All, Act ToAll, All) in
    let Pkt ( sid
            , port
            , { pktDlSrc = pktDlSrc
              ; pktDlDst = pktDlDst
              ; pktDlTyp = pktDlTyp
              ; pktDlVlan = pktDlVlan
              ; pktDlVlanPcp = pktDlVlanPcp
              ; pktNwHeader = pktNwHeader }
            , payload ) = in_val in
    let expected_pkt =
      { pktDlSrc = pktDlSrc
      ; pktDlDst = pktDlDst
      ; pktDlTyp = pktDlTyp
      ; pktDlVlan = pktDlVlan
      ; pktDlVlanPcp = pktDlVlanPcp
      ; pktNwHeader = pktNwHeader } in
    let expected_val = Pkt ( sid, (Pattern.All), expected_pkt, payload) in
<<<<<<< HEAD
    "slice repeater test" >:: mkEvalTest policy in_val [expected_val]
=======

    (* Test the semantic interpretation. *)
    let _ = match classify ds_pol in_val with
    | [] -> assert_failure "semantic interpretation dropped packet"
    | out_val::vals-> 
      assert_equal ~printer:value_to_string expected_val out_val;
      assert_equal vals [] in

    (* Test the classifier interpretation. *)
    let classifier = Compiler.compile_pol ds_pol sid in
    let act = C.scan classifier port in_pkt in
    match Action.Output.apply_action act (port, in_pkt) with
    | [] -> assert_failure "classifier scan dropped packet"
    | (port', pkt')::pkts ->
      assert_equal ~printer:Packet.packet_to_string 
        expected_pkt pkt';
      assert_equal pkts []

>>>>>>> d05abe23

  let go = TestList [ test1 ]

end


let tests =
  TestList [ Test1.go
           ; TestFilters.go
           ; TestMods.go
           ; TestSlices.go
           ; TestClassifier.go
           ]

let _ = run_test_tt_main tests

(*
module Test2 = struct

  open Syntax.Internal
  open NetCoreCompiler

  let pt1 = 1
  let pt2 = 2

  let pol1 = PoUnion (PoAtom (PrAll, [Forward (unmodified, PhysicalPort pt1)]),
                      PoAtom (PrAll, [Forward (unmodified, PhysicalPort pt2)]))

  let go =
    TestList [ (*
"optimizer test" >::
    (fun () ->
      let ft = compile_opt pol1 0L in
      Printf.Misc.Log.printf "length is %d\n" (List.length ft);
      assert_equal (List.length ft) 2)
               *) ]

end

module Test3 = struct

  open Util

  let test0  = "get_byte test" >::
    (fun () ->
      assert_equal (get_byte 0x112233445566L 5) 0x11)

  let test1 = "manual-check for big-endian encoding" >::
    (fun () ->
      assert_equal (bytes_of_mac 0x112233445566L)
        "\x66\x55\x44\x33\x22\x11")

  let test2 = "mac address parsing test" >::
      (fun () ->
        let k = 0x1234567890abL in
        assert_equal (mac_of_bytes (bytes_of_mac k)) k)

  let go =
    TestList [test0; test1; test2]


end

module OpenFlow0x04SizeTest = struct
  open OpenFlow0x04Parser
  open OpenFlow0x04Types
  open Util

  let test_ofp_header  = "sizeof_ofp_header" >::
    (fun () ->
      assert_equal sizeof_ofp_header 8)

  let test_ofp_flow_mod  = "sizeof_ofp_flow_mod" >::
    (fun () ->
      assert_equal sizeof_ofp_flow_mod 40)

  let test_ofp_match  = "sizeof_ofp_match" >::
    (fun () ->
      assert_equal sizeof_ofp_match 4)

  let test_ofp_instruction_actions  = "sizeof_ofp_instruction_actions" >::
    (fun () ->
      assert_equal sizeof_ofp_instruction_actions 8)

  let test_ofp_action_output  = "sizeof_ofp_action_output" >::
    (fun () ->
      assert_equal sizeof_ofp_action_output 16)

  let go =
    TestList [
      test_ofp_header;
      test_ofp_flow_mod;
      test_ofp_match;
      test_ofp_instruction_actions;
      test_ofp_action_output]
end

module Test4 = struct
  open OpenFlow0x04Parser
  open OpenFlow0x04Types
  open Cstruct

  let test_script () =
    printf "test serialization\n";
    let oc = open_out "test-msg-1.3-msg1" in
    let msg1 = Hello in
    let str = Message.serialize 0l msg1 in
    fprintf oc "%s" str;
    close_out oc;
    let oc = open_out "test-msg-1.3-msg2" in
    let msg2 = FlowMod {
      cookie = ({value = 0xaabbccL; mask = None} : uint64 mask);
      table_id = (0x12 : tableId);
      command = AddFlow;
      idle_timeout = Permanent;
      hard_timeout = Permanent;
      priority = (0x3456 : uint16);
      buffer_id = None;
      out_port = Some (PhysicalPort (0x7890l));
      out_group = None;
      flags = {send_flow_rem = false; check_overlap = false; reset_counts = false; no_pkt_counts = false; no_byt_counts = false};
      ofp_match = [OxmInPort (0x7891l)];
      instructions = [WriteActions ([Output (PhysicalPort (0x7890l))])]
    } in
    let str = Message.serialize 0l msg2 in
    fprintf oc "%s" str;
    close_out oc;
    let oc = open_out "test-msg-1.3-msg3" in
    let action1 : action = SetField (OxmVlanVId ({value = 0x1234; mask = None})) in
    let action2 : action = Output (PhysicalPort (0x2345l)) in
    let bucket1 : bucket = {weight = 0; watch_port = Some (0x67l); watch_group = None; actions = [action1; action2]} in
    let msg3 = GroupMod (AddGroup (FF, 0x12l,
      [bucket1])) in
    let str = Message.serialize 0l msg3 in
    fprintf oc "%s" str;
    close_out oc;
    ()

  let go =
    "serialize test" >::
      (fun () -> test_script())
end

module Test5 = struct
  open OpenFlow0x04Parser
  open OpenFlow0x04Types
  open Cstruct

  let test_script () =
    printf "test OF parser\n";
    let str = "\x04\x0a\x00\x2a\x00\x00\x00\x00\x00\x00\x23\x45\x00\xa0\x00\x05\xcc\xbb\xaa\x00\x00\x00\x00\x00\x00\x01\x00\x0c\x80\x00\x00\x04\x91\x78\x00\x00\x01\x00\x00\x00\x00\x00" in
    let buf = Cstruct.of_string str in
    let msg5 = Message.parse buf in
    ()

  let go =
    "parse test" >::
      (fun () -> test_script())
end

module PacketParser = struct
  open PacketParser
  open Packet
  let eth1 : packet =
    { pktDlSrc = Util.mac_of_bytes "ABCDEF";
      pktDlDst = Util.mac_of_bytes "123456";
      pktDlTyp = 0x0042;
      pktDlVlan = 0x7;
      pktDlVlanPcp = 0;
      pktNwHeader = NwUnparsable (0x0042, Cstruct.of_string "XYZ") }

  let f eth = assert_equal (Some eth) (parse_packet (serialize_packet eth))

  let test1 = "Ethernet parser test" >:: (fun () -> f eth1)

  let go = TestList [test1]

end

let _ = run_test_tt_main
  (TestList [ OpenFlow0x04SizeTest.go;
              Test1.go;
              Test2.go;
              Test3.go;
              Test4.go;
              Test5.go;
	      PacketParser.go])
*)<|MERGE_RESOLUTION|>--- conflicted
+++ resolved
@@ -130,7 +130,7 @@
 
 end
 
-module SampleTestInput = struct
+module Helper = struct
 
   module C = Classifier.Make (Action.Output)
   open Syntax
@@ -173,7 +173,7 @@
       expected_vals vals;
 
     (* Test the classifier interpretation. *)
-    let classifier = NetCoreCompiler.compile_pol ds_pol in_sid in
+    let classifier = Compiler.compile_pol ds_pol in_sid in
     let act = C.scan classifier in_port in_pkt in
     let pkts = Action.Output.apply_action act (in_port, in_pkt) in
     assert_equal
@@ -186,8 +186,7 @@
 module TestFilters = struct
 
   open Syntax.Internal
-  open NetworkPacket
-  open SampleTestInput
+  open Helper
 
   let test1 =
     let policy = Filter All in
@@ -205,7 +204,7 @@
 
   open Syntax.Internal
   open Packet
-  open SampleTestInput
+  open Helper
 
   let test1 =
     let policy = Act (UpdateDlVlan (None, Some 1)) in
@@ -233,7 +232,6 @@
                      , Act (UpdateDlVlan ((Some 1), None))) in
     "mod no effect test" >:: mkEvalTest policy in_val [in_val]
 
-<<<<<<< HEAD
   let test3 =
     let policy =
       Seq ( Act (UpdateDlVlan (None, (Some 1)))
@@ -242,17 +240,6 @@
     let Pkt (sid, port, pkt, payload) = in_val in
     let expected_vals = [Pkt (sid, Pattern.All, pkt, payload)] in
     "mod no effect test" >:: mkEvalTest policy in_val expected_vals
-=======
-    (* Test the classifier interpretation. *)
-    let classifier = Compiler.compile_pol ds_pol sid in
-    let act = C.scan classifier port in_pkt in
-    match Action.Output.apply_action act (port, in_pkt) with
-    | [] -> assert_failure "classifier scan dropped packet"
-    | (port', pkt')::pkts ->
-      assert_equal ~printer:Packet.packet_to_string 
-        expected_pkt pkt';
-      assert_equal pkts []
->>>>>>> d05abe23
 
   let go = TestList [ test1; test2; test3 ]
 
@@ -262,7 +249,7 @@
 
   open Syntax.Internal
   open Packet
-  open SampleTestInput
+  open Helper
 
   let test1 =
     let policy = Slice (All, Act ToAll, All) in
@@ -283,28 +270,7 @@
       ; pktDlVlanPcp = pktDlVlanPcp
       ; pktNwHeader = pktNwHeader } in
     let expected_val = Pkt ( sid, (Pattern.All), expected_pkt, payload) in
-<<<<<<< HEAD
     "slice repeater test" >:: mkEvalTest policy in_val [expected_val]
-=======
-
-    (* Test the semantic interpretation. *)
-    let _ = match classify ds_pol in_val with
-    | [] -> assert_failure "semantic interpretation dropped packet"
-    | out_val::vals-> 
-      assert_equal ~printer:value_to_string expected_val out_val;
-      assert_equal vals [] in
-
-    (* Test the classifier interpretation. *)
-    let classifier = Compiler.compile_pol ds_pol sid in
-    let act = C.scan classifier port in_pkt in
-    match Action.Output.apply_action act (port, in_pkt) with
-    | [] -> assert_failure "classifier scan dropped packet"
-    | (port', pkt')::pkts ->
-      assert_equal ~printer:Packet.packet_to_string 
-        expected_pkt pkt';
-      assert_equal pkts []
-
->>>>>>> d05abe23
 
   let go = TestList [ test1 ]
 
