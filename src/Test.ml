--- conflicted
+++ resolved
@@ -133,6 +133,10 @@
 
 module SampleTestInput = struct
 
+  open Syntax
+  open Syntax.Internal
+  open NetworkPacket
+
   let desugar_policy pol = 
     let bucket_cell = ref 0 in
     let vlan_cell = ref 0 in
@@ -141,9 +145,6 @@
     let get_pkt_handlers : (int, get_packet_handler) Hashtbl.t = 
       Hashtbl.create 200 in
     desugar genbucket genvlan pol get_pkt_handlers
-
-  open NetCoreEval
-  open NetworkPacket
 
   let in_pkt = 
     { pktDlSrc = Int64.zero
@@ -156,20 +157,14 @@
     Pkt ( Int64.one
         , (Pattern.Physical 1) 
         , in_pkt
-        , (Misc.Inl Int32.zero))
-
-<<<<<<< HEAD
+        , (Buf Int32.zero))
+
 end
 
 module TestMods = struct
 
-  module C = Classifier.Make (Classifier.Output)
-  open NetCoreEval
-=======
-  let ds_pol = Syntax.desugar genbucket genvlan policy get_pkt_handlers
-
+  module C = Classifier.Make (Action.Output)
   open Syntax.Internal
->>>>>>> 4f088ec1
   open NetworkPacket
   open SampleTestInput
 
@@ -204,23 +199,21 @@
     (* Test the classifier interpretation. *)
     let classifier = NetCoreCompiler.compile_pol ds_pol sid in
     let act = C.scan classifier port in_pkt in
-    match Classifier.Output.apply_action act (port, in_pkt) with
+    match Action.Output.apply_action act (port, in_pkt) with
     | [] -> assert_failure "classifier scan dropped packet"
     | (port', pkt')::pkts ->
       assert_equal ~printer:NetworkPacket.packet_to_string 
         expected_pkt pkt';
       assert_equal pkts []
 
-
-<<<<<<< HEAD
   let go = TestList [ test1 ]
 
 end
 
 module TestSlices = struct
 
-  module C = Classifier.Make (Classifier.Output)
-  open NetCoreEval
+  module C = Classifier.Make (Action.Output)
+  open Syntax.Internal
   open NetworkPacket
   open SampleTestInput
 
@@ -255,43 +248,11 @@
     (* Test the classifier interpretation. *)
     let classifier = NetCoreCompiler.compile_pol ds_pol sid in
     let act = C.scan classifier port in_pkt in
-    match Classifier.Output.apply_action act (port, in_pkt) with
+    match Action.Output.apply_action act (port, in_pkt) with
     | [] -> assert_failure "classifier scan dropped packet"
     | (port', pkt')::pkts ->
       assert_equal ~printer:NetworkPacket.packet_to_string 
         expected_pkt pkt';
-=======
-  let test1 () =
-    let in_pkt = 
-      Pkt ( Int64.one
-          , (Pattern.Physical 1) 
-          , { pktDlSrc = Int64.zero
-            ; pktDlDst = Int64.zero
-            ; pktDlTyp = 0x90
-            ; pktDlVlan = None
-            ; pktDlVlanPcp = 0
-            ; pktNwHeader = NwUnparsable (0x90, Cstruct.create 8)
-            } 
-          , (Buf Int32.zero)
-          ) in
-    let expected_pkt = 
-      Pkt ( Int64.one
-          , (Pattern.Here) 
-          , { pktDlSrc = Int64.zero
-            ; pktDlDst = Int64.zero
-            ; pktDlTyp = 0x90
-            ; pktDlVlan = None
-            ; pktDlVlanPcp = 0
-            ; pktNwHeader = NwUnparsable (0x90, Cstruct.create 8)
-            }
-          , (Buf Int32.zero)
-          ) in
-    let res = classify ds_pol in_pkt in
-    match res with
-    | [] -> assert_failure "packet dropped"
-    | pkt::pkts -> 
-      assert_equal ~printer:value_to_string pkt expected_pkt;
->>>>>>> 4f088ec1
       assert_equal pkts []
 
 
@@ -312,7 +273,7 @@
 (*
 module Test2 = struct
 
-  open NetCoreEval
+  open Syntax.Internal
   open NetCoreCompiler
 
   let pt1 = 1
