open Packet
open OpenFlow0x01

<<<<<<< HEAD
type port =
  | Physical of portId
  | All
  | Bucket of (int * bool)

val string_of_port : port -> string

type t 
=======
open NetCore_Types.Internal
type t = ptrn
>>>>>>> 13f1b100

val inter : t -> t -> t

(** [contains x y] returns [true] if the pattern [x] is a sub-pattern of [y]. *)
val contains : t -> t -> bool

val all : t
  
val empty : t
  
val exact_pattern : packet -> port -> t
  
val is_empty : t -> bool
  
val match_packet : port -> packet -> t -> bool
  
val to_match : t -> Match.t option
  
val dlSrc : dlAddr -> t
  
val dlDst : dlAddr -> t
  
val dlType : dlTyp -> t
  
val dlVlan : dlVlan -> t
  
val dlVlanPcp : dlVlanPcp -> t
  
val ipSrc : nwAddr -> t
  
val ipDst : nwAddr -> t
  
val ipProto : nwProto -> t
  
val inPort : port -> t
  
val tcpSrcPort : tpPort -> t
  
val tcpDstPort : tpPort -> t
  
val udpSrcPort : tpPort -> t
  
val udpDstPort : tpPort -> t
  
val setDlSrc : dlAddr -> t -> t
  
val setDlDst : dlAddr -> t -> t

val setDlVlan : dlVlan -> t -> t

val setPort : port -> t -> t

val wildcardDlSrc : t -> t
  
val wildcardDlDst : t -> t
  
val wildcardDlVlan : t -> t

val wildcardPort : t -> t

val to_format : Format.formatter -> t -> unit
val to_string : t -> string
<|MERGE_RESOLUTION|>--- conflicted
+++ resolved
@@ -1,19 +1,8 @@
 open Packet
 open OpenFlow0x01
 
-<<<<<<< HEAD
-type port =
-  | Physical of portId
-  | All
-  | Bucket of (int * bool)
-
-val string_of_port : port -> string
-
-type t 
-=======
 open NetCore_Types.Internal
 type t = ptrn
->>>>>>> 13f1b100
 
 val inter : t -> t -> t
 
