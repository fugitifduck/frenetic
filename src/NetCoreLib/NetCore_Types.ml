open List
open Packet
open Format

module Internal = struct

  type 'a wildcard = 'a NetCore_Wildcard.wildcard

  type port =
    | Physical of portId
    | All
    | Bucket of int
    | Here

  type lp = OpenFlow0x01.switchId * port * packet

  type ptrn = {
    ptrnDlSrc : dlAddr wildcard;
    ptrnDlDst : dlAddr wildcard;
    ptrnDlType : dlTyp wildcard;
    ptrnDlVlan : dlVlan wildcard;
    ptrnDlVlanPcp : dlVlanPcp wildcard;
    ptrnNwSrc : nwAddr wildcard;
    ptrnNwDst : nwAddr wildcard;
    ptrnNwProto : nwProto wildcard;
    ptrnNwTos : nwTos wildcard;
    ptrnTpSrc : tpPort wildcard;
    ptrnTpDst : tpPort wildcard;
    ptrnInPort : port wildcard
  }

  type 'a match_modify = ('a * 'a) option

  type output = {
    outDlSrc : dlAddr match_modify;
    outDlDst : dlAddr match_modify;
    outDlVlan : dlVlan match_modify;
    outDlVlanPcp : dlVlanPcp match_modify;
    outNwSrc : nwAddr match_modify;
    outNwDst : nwAddr match_modify;
    outNwTos : nwTos match_modify;
    outTpSrc : tpPort match_modify;
    outTpDst : tpPort match_modify;
    outPort : port 
  }

  type action_atom =
    | SwitchAction of output
    | ControllerAction of (OpenFlow0x01.switchId -> port -> packet -> action)

  and action = action_atom list

  type pred =
  | PrHdr of ptrn
  | PrOnSwitch of OpenFlow0x01.switchId
  | PrOr of pred * pred
  | PrAnd of pred * pred
  | PrNot of pred
  | PrAll
  | PrNone

  type pol =
  | PoAction of action
  | PoFilter of pred
  | PoUnion of pol * pol
  | PoSeq of pol * pol
  | PoITE of pred * pol * pol

  type payload = 
  | Buf of OpenFlow0x01.bufferId
  | Data of bytes 

  type value =
  | Pkt of OpenFlow0x01.switchId * port * packet * payload

  let rec format_pred fmt pred = match pred with 
    | PrHdr pat -> fprintf fmt "HDR"
      (* fprintf fmt "@[PrHdr@;<1 2>@[%a@]@]" NetCore_Pattern.to_format pat *)
    | PrOnSwitch sw ->
      fprintf fmt "@[PrOnSwitch %Lx@]" sw
    | PrOr (p1,p2) ->
      fprintf fmt "@[PrOr@;<1 2>@[(@[%a@],@ @[%a@])@]@]"
        format_pred p1 format_pred p2
    | PrAnd (p1,p2) -> 
      fprintf fmt "@[PrAnd@;<1 2>@[(@[%a@],@ @[%a@])@]@]" 
        format_pred p1 format_pred p2
    | PrNot p -> 
      fprintf fmt "@[PrNot@;<1 2>(@[%a@])@]" format_pred p
    | PrAll -> 
      pp_print_string fmt "PrAll"
    | PrNone -> 
      pp_print_string fmt "PrNone"

  let rec pred_to_string pred = 
    let buf = Buffer.create 100 in
    let fmt = formatter_of_buffer buf in
    pp_set_margin fmt 80;
    format_pred fmt pred;
    fprintf fmt "@?";
    Buffer.contents buf

  let rec format_pol fmt pol = match pol with
    | PoAction a -> fprintf fmt "ACTION"
      (* fprintf fmt "@[PoAction@;<1 2>@[%s@]@]" (NetCore_Action.Output.to_string a) *)
    | PoFilter pr -> 
      fprintf fmt "@[PoFilter@;<1 2>(@[%a@])@]" format_pred pr
    | PoUnion (p1,p2) -> 
      fprintf fmt "@[PoUnion@;<1 2>@[(@[%a@],@ @[%a@])@]@]" format_pol p1
        format_pol p2
    | PoSeq (p1,p2) -> 
      fprintf fmt "@[PoSeq@;<1 2>@[(@[%a@],@ @[%a@])@]@]" format_pol p1
        format_pol p2
    | PoITE (pred, then_pol, else_pol) ->
      fprintf fmt "@[PoITE@;<1 2>@[(@[%a@],@ @[%a@],@ @[%a@])@]@]"
        format_pred pred format_pol then_pol format_pol else_pol

  let rec pol_to_string pred = 
    let buf = Buffer.create 100 in
    let fmt = formatter_of_buffer buf in
    pp_set_margin fmt 80;
    format_pol fmt pred;
    fprintf fmt "@?";
    Buffer.contents buf

  let port_to_string = function
    | Physical pid -> "Physical " ^ (portId_to_string pid)
    | All -> "All"
    | Bucket n -> "Bucket " ^ (string_of_int n)
    | Here -> "Here"

  let value_to_string = function 
    | Pkt (sid, port, pkt, pay) ->
      Printf.sprintf "(%Ld, %s, %s, _)" 
        sid (port_to_string port) (packet_to_string pkt)
end

module External = struct
<<<<<<< HEAD
  type get_packet_handler = OpenFlow0x01.switchId -> portId -> packet -> unit
  type get_count_handler = OpenFlow0x01.switchId -> Int64.t -> unit
=======

  type get_packet_handler = 
      OpenFlow0x01.switchId -> Internal.port -> packet -> Internal.action
>>>>>>> 13f1b100

  type predicate =
  | And of predicate * predicate
  | Or of predicate * predicate
  | Not of predicate
  | All
  | NoPackets
  | Switch of OpenFlow0x01.switchId
  | InPort of portId
  | DlSrc of Int64.t
  | DlDst of Int64.t
  | DlVlan of int option (** 12-bits *)
  | SrcIP of Int32.t
  | DstIP of Int32.t
  | TcpSrcPort of int (** 16-bits, implicitly IP *)
  | TcpDstPort of int (** 16-bits, implicitly IP *)

  type action =
  | Pass
  | Drop
  | To of int
  | ToAll
  | UpdateDlSrc of Int64.t * Int64.t
  | UpdateDlDst of Int64.t * Int64.t
  | UpdateDlVlan of int option * int option (** 12-bits *)
  | UpdateSrcIP of Int32.t * Int32.t
  | UpdateDstIP of Int32.t * Int32.t
  | UpdateSrcPort of int * int
  | UpdateDstPort of int * int
  | GetPacket of get_packet_handler
  | GetPacketCount of get_count_handler
  | GetByteCount of get_count_handler
      
  type policy =
  | Empty
  | Act of action
  | Par of policy * policy (** parallel composition *)
  | Seq of policy * policy
  | Filter of predicate
  | Slice of predicate * policy * predicate
  | ITE of predicate * policy * policy

  let par (pols : policy list) : policy = match pols with 
    | x :: xs -> 
      List.fold_right (fun x y -> Par (x, y)) xs x
    | [] -> 
      Empty
      
  let rec predicate_to_string pred = match pred with
    | And (p1,p2) -> 
      Printf.sprintf "(And %s %s)" (predicate_to_string p1) (predicate_to_string p2)
    | Or (p1,p2) -> 
      Printf.sprintf "(Or %s %s)" (predicate_to_string p1) (predicate_to_string p2)
    | Not p1 -> 
      Printf.sprintf "(Not %s)" (predicate_to_string p1)
    | NoPackets -> 
      Printf.sprintf "None"
    | Switch sw -> 
      Printf.sprintf "(Switch %Ld)" sw
    | InPort pt -> 
      Printf.sprintf "(InPort %d)" pt
    | DlSrc add -> 
      Printf.sprintf "(DlSrc %s)" (string_of_mac add)
    | DlDst add -> 
      Printf.sprintf "(DlDst %s)" (string_of_mac add)
    | DlVlan no -> 
      Printf.sprintf "(DlVlan %s)" (match no with None -> "None" | Some n -> "Some " ^ string_of_int n)
    | All -> "All"
    | TcpSrcPort n ->
      Printf.sprintf "(TcpSrcPort %d)" n
    | TcpDstPort n ->
      Printf.sprintf "(TcpDstPort %d)" n
    | SrcIP n ->
      Printf.sprintf "(SrcIP %ld)" n
    | DstIP n ->
      Printf.sprintf "(DstIP %ld)" n
        
  let action_to_string act = match act with
    | Pass -> "Pass"
    | Drop -> "Drop"
    | To pt -> 
      Printf.sprintf "To %d" pt
    | ToAll -> "ToAll"
    | UpdateDlSrc(old,new0) -> 
      Printf.sprintf "UpdateDlSrc(%Ld,%Ld)" old new0
    | UpdateDlDst(old,new0) -> 
      Printf.sprintf "UpdateDlSrc(%Ld,%Ld)" old new0
    | UpdateDlVlan(old,new0) -> 
      Printf.sprintf "UpdateDlSrc (%s,%s)"
        (Packet.dlVlan_to_string old) (Packet.dlVlan_to_string new0)
   | UpdateSrcIP (old, new_) ->
     Printf.sprintf "UpdateSrcIP (%s, %s)"
       (Int32.to_string old) (Int32.to_string new_)
   | UpdateDstIP (old, new_) ->
     Printf.sprintf "UpdateDstIP (%s, %s)"
       (Int32.to_string old) (Int32.to_string new_)
   | UpdateSrcPort (old, new_) ->
     Printf.sprintf "UpdateSrcPort (%s, %s)"
       (string_of_int old) (string_of_int new_)
   | UpdateDstPort (old, new_) ->
     Printf.sprintf "UpdateDstPort (%s, %s)"
       (string_of_int old) (string_of_int new_)
    | GetPacket _ -> 
      Printf.sprintf "GetPacket <fun>"
        
  let rec policy_to_string pol = match pol with 
    | Empty -> 
      "Empty"
    | Act act -> 
      Printf.sprintf "%s" (action_to_string act)
    | Par (p1,p2) -> 
      Printf.sprintf "(%s) U (%s)" 
        (policy_to_string p1) 
        (policy_to_string p2)
    | Seq (p1,p2) -> 
      Printf.sprintf "(%s) >> (%s)" 
        (policy_to_string p1) 
        (policy_to_string p2)
    | Filter pr -> 
      predicate_to_string pr
    | ITE (pred, then_pol, else_pol) ->
      Printf.sprintf "ITE (%s, %s, %s)"
        (predicate_to_string pred)
        (policy_to_string then_pol)
        (policy_to_string else_pol)
    | Slice (ingress,pol',egress) -> 
      Printf.sprintf "{%s} %s {%s}" 
        (predicate_to_string ingress) 
        (policy_to_string pol') 
        (predicate_to_string egress)

  (* JNF: better comment *)
  (* Fail if a policy contains slices and also matches or sets VLANs. *)
  let check_policy_vlans (pol : policy) : unit = 
    let check_act (act : action) = 
      match act with
      | To _ -> 
        (false, false)
      | ToAll -> 
        (false, false)
      | UpdateDlSrc _ -> 
        (false,false)
      | UpdateDlDst _ -> 
        (false,false)
      | UpdateDlVlan _ -> 
        (false,true)
      | GetPacket _ -> 
        (false, false) 
      | _ -> 
        failwith "Not yet implemented" in 
    let rec check_pred (pred : predicate) =
      match pred with
      | And (pr1, pr2) -> check_pred pr1 || check_pred pr2
      | Or (pr1, pr2) -> check_pred pr1 || check_pred pr2
      | Not pr -> check_pred pr
      | All -> false
      | NoPackets -> false
      | Switch _ -> false
      | InPort _ -> false
      | DlSrc _ -> false
      | DlDst _ -> false
      | DlVlan _ -> true
      | SrcIP _ -> false
      | DstIP _ -> false
      | TcpSrcPort _ -> false
      | TcpDstPort _ -> false in 
    let rec check_pol (pol : policy) = 
      match pol with
      | Act act -> check_act act
      | Par (p1, p2) -> 
        let sliceB, vlanB = check_pol p1 in
        let sliceB', vlanB' = check_pol p2 in
        (sliceB || sliceB', vlanB || vlanB')
      | Seq (p1, p2) ->
        let sliceB, vlanB = check_pol p1 in
        let sliceB', vlanB' = check_pol p2 in
        (sliceB || sliceB', vlanB || vlanB')
      | Filter pred -> (false, check_pred pred)
      | Empty -> (false, false)
      | Slice (ingress, pol', egress) ->
        let vlanB = check_pred ingress in
        let _, vlanB' = check_pol pol' in
        let vlanB'' = check_pred egress in
        (true, vlanB || vlanB' || vlanB'')
      | ITE _ -> 
        failwith "Not yet implemented"
    in
    let sliceB, vlanB = check_pol pol in
    if sliceB && vlanB 
    then failwith ("Error: policy contains slices and also matches on or " ^
                      "modifies VLANs.")
    else ()
<<<<<<< HEAD
end

let desugar 
  (genbucket : unit -> int)
  (genvlan : unit -> int option)
  (pol : External.policy) 
  (get_pkt_handlers : (int, External.get_packet_handler) Hashtbl.t)
  (get_pkt_stats_handlers : (int, External.get_count_handler) Hashtbl.t) :
  Internal.pol =
  let open Internal in
  let open External in
  let desugar_act act = match act with
    | Pass -> NetCore_Action.Output.pass
    | Drop -> NetCore_Action.Output.drop
    | To pt -> 
      NetCore_Action.Output.forward pt
    | ToAll -> 
      NetCore_Action.Output.to_all
    | UpdateDlSrc(old,new0) -> 
      NetCore_Action.Output.updateDlSrc old new0
    | UpdateDlDst(old,new0) -> 
      NetCore_Action.Output.updateDlDst old new0
    | UpdateDlVlan(old,new0) -> 
      NetCore_Action.Output.updateDlVlan old new0
    | UpdateSrcIP (old, new_) ->
      NetCore_Action.Output.updateSrcIP old new_
    | UpdateDstIP (old, new_) ->
      NetCore_Action.Output.updateDstIP old new_
    | UpdateSrcPort (old, new_) ->
      NetCore_Action.Output.updateSrcPort old new_
    | UpdateDstPort (old, new_) ->
      NetCore_Action.Output.updateDstPort old new_
    | GetPacket handler ->
      let id = genbucket () in 
      Hashtbl.add get_pkt_handlers id handler;
      NetCore_Action.Output.bucket id true
    | GetPacketCount handler
    | GetByteCount handler ->
      let id = genbucket () in
      Hashtbl.add get_pkt_stats_handlers id handler;
      NetCore_Action.Output.bucket id false
    in
  let rec desugar_pred pred = match pred with
    | And (p1, p2) -> 
      PrAnd (desugar_pred p1, desugar_pred p2)
    | Or (p1, p2) ->
      PrOr (desugar_pred p1, desugar_pred p2)
    | Not p -> PrNot (desugar_pred p)
    | All -> 
      PrAll
    | NoPackets -> 
      PrNone
    | Switch swId -> 
      PrOnSwitch swId
    | InPort pt -> 
      PrHdr (NetCore_Pattern.inPort (NetCore_Pattern.Physical pt))
    | DlSrc n -> 
      PrHdr (NetCore_Pattern.dlSrc n)
    | DlDst n -> 
      PrHdr (NetCore_Pattern.dlDst n)
    | DlVlan n -> 
      PrHdr (NetCore_Pattern.dlVlan n)
    | SrcIP n -> 
      PrHdr (NetCore_Pattern.ipSrc n)
    | DstIP n -> 
      PrHdr (NetCore_Pattern.ipDst n)
    | TcpSrcPort n -> 
      PrHdr (NetCore_Pattern.tcpSrcPort n)
    | TcpDstPort n -> 
      PrHdr (NetCore_Pattern.tcpDstPort n) in
  let rec desugar_pol curr pol = match pol with 
    | Act action -> 
      let pol' = PoAction (desugar_act action) in 
      let slice' = [] in 
      (pol', slice')
    | Filter pred -> 
      let pol' = PoFilter (desugar_pred pred) in 
      let slice' = [] in
      (pol', slice')
    | Par (pol1, pol2) ->
      let pol1',slice1 = desugar_pol curr pol1 in  
      let pol2',slice2 = desugar_pol curr pol2 in  
      let pol' = PoUnion (pol1', pol2') in 
      let slice' = slice1 @ slice2 in 
      (pol', slice')
    | Seq (pol1, pol2) ->
      let pol1',slice1 = desugar_pol curr pol1 in  
      let pol2',slice2 = desugar_pol curr pol2 in  
      let pol' = PoSeq (pol1', pol2') in 
      let slice' = slice1 @ slice2 in 
      (pol', slice')
    | ITE (pred, then_pol, else_pol) ->
      let (then_po, slice1) = desugar_pol curr then_pol in
      let (else_po, slice2) = desugar_pol curr else_pol in
      (PoITE (desugar_pred pred, then_po, else_po), 
       slice1 @ slice2)
    | Empty -> 
      let pol' = PoFilter PrNone in 
      let slice' = [] in 
      (pol', slice') 
    | Slice(sin, spol, sout) -> 

      (* Informal slicing strategy:
       *
       *     {in} P {out} -->
       *
       *     (curr && in; set vlan := next) | next || rec; 
       *     P;
       *     (next && out; set vlan := curr) | -(next && out)
       *)

      let next = genvlan () in 
      let sin' = desugar_pred sin in 
      let sout' = desugar_pred sout in 
      let spol',sslice' = desugar_pol next spol in 
      let pred_rec = 
        if List.length sslice' > 0 then
          List.fold_left 
            (fun acc s -> PrAnd(acc, PrHdr(NetCore_Pattern.dlVlan s)))
            PrAll sslice'
        else 
          PrNone in
      let pred_curr = PrHdr(NetCore_Pattern.dlVlan(curr)) in 
      let pred_next = PrHdr(NetCore_Pattern.dlVlan(next)) in 
      let pol1' = 
        PoUnion ( PoSeq ( PoFilter(PrAnd(pred_curr, sin'))
                        , PoAction (NetCore_Action.Output.updateDlVlan curr next))
                , PoFilter (PrOr (pred_next, pred_rec))) in 
      let pol2' = spol' in 
      let pol3' = 
        PoUnion ( PoSeq ( PoFilter(PrAnd(pred_next, sout'))
                        , PoAction (NetCore_Action.Output.updateDlVlan next curr))
                , PoFilter(PrNot(PrAnd(pred_next, sout')))) in 
      let pol' = PoSeq(pol1', PoSeq(pol2', pol3')) in 
      let slice' = next::sslice' in 
      (pol', slice') in 
  Hashtbl.clear get_pkt_handlers;
  fst (desugar_pol None pol)
=======
end
>>>>>>> 13f1b100
<|MERGE_RESOLUTION|>--- conflicted
+++ resolved
@@ -135,14 +135,10 @@
 end
 
 module External = struct
-<<<<<<< HEAD
-  type get_packet_handler = OpenFlow0x01.switchId -> portId -> packet -> unit
-  type get_count_handler = OpenFlow0x01.switchId -> Int64.t -> unit
-=======
 
   type get_packet_handler = 
       OpenFlow0x01.switchId -> Internal.port -> packet -> Internal.action
->>>>>>> 13f1b100
+  type get_count_handler = OpenFlow0x01.switchId -> Int64.t -> unit
 
   type predicate =
   | And of predicate * predicate
@@ -335,145 +331,4 @@
     then failwith ("Error: policy contains slices and also matches on or " ^
                       "modifies VLANs.")
     else ()
-<<<<<<< HEAD
-end
-
-let desugar 
-  (genbucket : unit -> int)
-  (genvlan : unit -> int option)
-  (pol : External.policy) 
-  (get_pkt_handlers : (int, External.get_packet_handler) Hashtbl.t)
-  (get_pkt_stats_handlers : (int, External.get_count_handler) Hashtbl.t) :
-  Internal.pol =
-  let open Internal in
-  let open External in
-  let desugar_act act = match act with
-    | Pass -> NetCore_Action.Output.pass
-    | Drop -> NetCore_Action.Output.drop
-    | To pt -> 
-      NetCore_Action.Output.forward pt
-    | ToAll -> 
-      NetCore_Action.Output.to_all
-    | UpdateDlSrc(old,new0) -> 
-      NetCore_Action.Output.updateDlSrc old new0
-    | UpdateDlDst(old,new0) -> 
-      NetCore_Action.Output.updateDlDst old new0
-    | UpdateDlVlan(old,new0) -> 
-      NetCore_Action.Output.updateDlVlan old new0
-    | UpdateSrcIP (old, new_) ->
-      NetCore_Action.Output.updateSrcIP old new_
-    | UpdateDstIP (old, new_) ->
-      NetCore_Action.Output.updateDstIP old new_
-    | UpdateSrcPort (old, new_) ->
-      NetCore_Action.Output.updateSrcPort old new_
-    | UpdateDstPort (old, new_) ->
-      NetCore_Action.Output.updateDstPort old new_
-    | GetPacket handler ->
-      let id = genbucket () in 
-      Hashtbl.add get_pkt_handlers id handler;
-      NetCore_Action.Output.bucket id true
-    | GetPacketCount handler
-    | GetByteCount handler ->
-      let id = genbucket () in
-      Hashtbl.add get_pkt_stats_handlers id handler;
-      NetCore_Action.Output.bucket id false
-    in
-  let rec desugar_pred pred = match pred with
-    | And (p1, p2) -> 
-      PrAnd (desugar_pred p1, desugar_pred p2)
-    | Or (p1, p2) ->
-      PrOr (desugar_pred p1, desugar_pred p2)
-    | Not p -> PrNot (desugar_pred p)
-    | All -> 
-      PrAll
-    | NoPackets -> 
-      PrNone
-    | Switch swId -> 
-      PrOnSwitch swId
-    | InPort pt -> 
-      PrHdr (NetCore_Pattern.inPort (NetCore_Pattern.Physical pt))
-    | DlSrc n -> 
-      PrHdr (NetCore_Pattern.dlSrc n)
-    | DlDst n -> 
-      PrHdr (NetCore_Pattern.dlDst n)
-    | DlVlan n -> 
-      PrHdr (NetCore_Pattern.dlVlan n)
-    | SrcIP n -> 
-      PrHdr (NetCore_Pattern.ipSrc n)
-    | DstIP n -> 
-      PrHdr (NetCore_Pattern.ipDst n)
-    | TcpSrcPort n -> 
-      PrHdr (NetCore_Pattern.tcpSrcPort n)
-    | TcpDstPort n -> 
-      PrHdr (NetCore_Pattern.tcpDstPort n) in
-  let rec desugar_pol curr pol = match pol with 
-    | Act action -> 
-      let pol' = PoAction (desugar_act action) in 
-      let slice' = [] in 
-      (pol', slice')
-    | Filter pred -> 
-      let pol' = PoFilter (desugar_pred pred) in 
-      let slice' = [] in
-      (pol', slice')
-    | Par (pol1, pol2) ->
-      let pol1',slice1 = desugar_pol curr pol1 in  
-      let pol2',slice2 = desugar_pol curr pol2 in  
-      let pol' = PoUnion (pol1', pol2') in 
-      let slice' = slice1 @ slice2 in 
-      (pol', slice')
-    | Seq (pol1, pol2) ->
-      let pol1',slice1 = desugar_pol curr pol1 in  
-      let pol2',slice2 = desugar_pol curr pol2 in  
-      let pol' = PoSeq (pol1', pol2') in 
-      let slice' = slice1 @ slice2 in 
-      (pol', slice')
-    | ITE (pred, then_pol, else_pol) ->
-      let (then_po, slice1) = desugar_pol curr then_pol in
-      let (else_po, slice2) = desugar_pol curr else_pol in
-      (PoITE (desugar_pred pred, then_po, else_po), 
-       slice1 @ slice2)
-    | Empty -> 
-      let pol' = PoFilter PrNone in 
-      let slice' = [] in 
-      (pol', slice') 
-    | Slice(sin, spol, sout) -> 
-
-      (* Informal slicing strategy:
-       *
-       *     {in} P {out} -->
-       *
-       *     (curr && in; set vlan := next) | next || rec; 
-       *     P;
-       *     (next && out; set vlan := curr) | -(next && out)
-       *)
-
-      let next = genvlan () in 
-      let sin' = desugar_pred sin in 
-      let sout' = desugar_pred sout in 
-      let spol',sslice' = desugar_pol next spol in 
-      let pred_rec = 
-        if List.length sslice' > 0 then
-          List.fold_left 
-            (fun acc s -> PrAnd(acc, PrHdr(NetCore_Pattern.dlVlan s)))
-            PrAll sslice'
-        else 
-          PrNone in
-      let pred_curr = PrHdr(NetCore_Pattern.dlVlan(curr)) in 
-      let pred_next = PrHdr(NetCore_Pattern.dlVlan(next)) in 
-      let pol1' = 
-        PoUnion ( PoSeq ( PoFilter(PrAnd(pred_curr, sin'))
-                        , PoAction (NetCore_Action.Output.updateDlVlan curr next))
-                , PoFilter (PrOr (pred_next, pred_rec))) in 
-      let pol2' = spol' in 
-      let pol3' = 
-        PoUnion ( PoSeq ( PoFilter(PrAnd(pred_next, sout'))
-                        , PoAction (NetCore_Action.Output.updateDlVlan next curr))
-                , PoFilter(PrNot(PrAnd(pred_next, sout')))) in 
-      let pol' = PoSeq(pol1', PoSeq(pol2', pol3')) in 
-      let slice' = next::sslice' in 
-      (pol', slice') in 
-  Hashtbl.clear get_pkt_handlers;
-  fst (desugar_pol None pol)
-=======
-end
->>>>>>> 13f1b100
+end