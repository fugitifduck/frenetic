open Printf
open Packet
open OpenFlow0x01
open NetCore_Types
open NetCore_Types.Internal


module Log = Frenetic_Log
module SwitchSet = Set.Make (Int64)

(* Internal policy type *)
type pol = Internal.pol

let (<&>) = Lwt.(<&>)

let init_pol : pol = Internal.PoFilter Internal.PrNone

(* Internal module for managing individual queries. *)
module type QUERY = functor (Platform : OpenFlow0x01.PLATFORM) -> sig
 
  type t

  val create : xid
            -> Internal.action_atom
            -> int (* Time to wait between queries. *)
            -> Internal.get_count_handler
            -> Lwt_switch.t 
            -> SwitchSet.t 
            -> pol 
            -> t

  val kill : t -> unit Lwt.t
  val start : t -> unit Lwt.t
  val handle_reply : switchId 
                  -> t
                  -> IndividualFlowStats.t 
                  -> unit

  val refresh_switches : SwitchSet.t -> t -> unit
  val remove_switch : switchId -> t -> unit

end

module Query (Platform : OpenFlow0x01.PLATFORM) = struct

  (* switch id, match, priority *)
  type counter_ids = (switchId * Match.t * int, unit) Hashtbl.t

  type t = 
    { (* Static. *)
      xid : xid
    ; atom : NetCore_Types.Internal.action_atom
    ; time : float
    ; cb : Internal.get_count_handler
    ; policy : Internal.pol
      (* Mutable. *)
    ; counter_ids : counter_ids
    ; lock : Lwt_mutex.t
    ; kill_switch : Lwt_switch.t
    ; switches : SwitchSet.t ref
    ; switches_to_respond : SwitchSet.t ref
    ; last_packet_count : Int64.t ref
    ; this_packet_count : Int64.t ref
    ; last_byte_count : Int64.t ref
    ; this_byte_count : Int64.t ref
    }

  let to_string q = Printf.sprintf "{ xid = %d, atom = %s, time = %f, ...}"
    (Int32.to_int q.xid)
    (match q.atom with
        | SwitchAction _ -> "SwitchAction"
        | ControllerAction _ -> "ControllerAction"
        | ControllerQuery (t, _) -> Printf.sprintf "ControllerQuery (%d,_)" t)
    q.time

  let set_fields tbl pol atom sw =
    let qfields = NetCore_Compiler.query_fields_of_policy pol atom sw in
    let pri = ref 65535 in
    List.iter 
      (fun match_ -> Hashtbl.replace tbl (sw, match_, !pri) (); decr pri)
      qfields

  let kill q = 
    Lwt_switch.turn_off q.kill_switch >>
    let _ = Lwt_mutex.unlock q.lock in
    Lwt.return ()

  let is_dead q = not (Lwt_switch.is_on q.kill_switch)

  let create xid atom time cb kill_switch switches policy =
    let counter_ids = Hashtbl.create 200 in
    let _ = SwitchSet.iter (set_fields counter_ids policy atom) switches in
    let q = 
      { xid = xid
      ; atom = atom
      ; time = time
      ; cb = cb
      ; policy = policy 
      ; counter_ids = counter_ids
      ; lock = Lwt_mutex.create ()
      ; kill_switch = kill_switch
      ; switches = ref switches 
      ; switches_to_respond = ref switches
      ; last_packet_count = ref Int64.zero 
      ; this_packet_count = ref Int64.zero 
      ; last_byte_count = ref Int64.zero 
      ; this_byte_count = ref Int64.zero 
      } in
    let _ = try
      Lwt_switch.add_hook (Some kill_switch) (fun () -> kill q)
    with Lwt_switch.Off -> () in
    q

  let reset q =
    q.switches_to_respond := !(q.switches);
    q.last_packet_count := !(q.this_packet_count);
    q.this_packet_count := Int64.zero;
    q.last_byte_count := !(q.this_byte_count);
    q.this_byte_count := Int64.zero

  let do_callback q =
    let packet_count = 
      Int64.sub !(q.this_packet_count) !(q.last_packet_count) in
    let byte_count = 
      Int64.sub !(q.this_byte_count) !(q.last_byte_count) in
    q.cb packet_count byte_count

  let send q =
    if SwitchSet.is_empty !(q.switches) then
      let () = do_callback q in
      Lwt.return ()
    else
      let query_msg =
        let open IndividualFlowRequest in
        StatsRequestMsg 
          (IndividualFlowReq 
          {of_match = Match.all; table_id = 0; port = None}) in
      Lwt_mutex.lock q.lock >>
      if not (is_dead q) then
        let _ = reset q in
        Lwt_list.iter_p (fun sw -> Platform.send_to_switch sw q.xid query_msg)
          (SwitchSet.elements !(q.switches))
      else
        Lwt.return ()

  let start q =
    let rec loop () =
      if not (is_dead q) then
        send q >>
        Lwt_unix.sleep q.time >>
        loop ()
      else Lwt.return () in
    loop ()

  let handle_reply sw q rep =
    let open IndividualFlowStats in
    if Hashtbl.mem q.counter_ids (sw, rep.of_match, rep.priority) then
      let _ = q.this_packet_count := Int64.add rep.packet_count !(q.this_packet_count) in
      let _ = q.this_byte_count := Int64.add rep.byte_count !(q.this_byte_count) in
      let _ = q.switches_to_respond := SwitchSet.remove sw !(q.switches_to_respond) in
      if SwitchSet.is_empty (SwitchSet.inter !(q.switches_to_respond) !(q.switches)) then
        let _ = do_callback q in
        Lwt_mutex.unlock q.lock
      else ()
    else ()

  let refresh_switches switches q =
    let new_switches = SwitchSet.diff switches !(q.switches) in
    q.switches := switches;
    SwitchSet.iter (set_fields q.counter_ids q.policy q.atom) new_switches

  let remove_switch sw q =
    q.switches := SwitchSet.diff !(q.switches) (SwitchSet.singleton sw)

end

module type MAKE  = functor (Platform : OpenFlow0x01.PLATFORM) -> 
  sig
    val start_controller : NetCore_Types.Internal.pol NetCore_Stream.t -> unit Lwt.t
  end

module Make (Platform : OpenFlow0x01.PLATFORM) = struct

  module Q = Query(Platform)

  let switches = ref SwitchSet.empty

  (* Per-policy state. *)

  let queries = ref []
  let query_ids : (NetCore_Types.Internal.action_atom, int) Hashtbl.t =
    Hashtbl.create 200
  let get_count_handlers : (int, (int * Internal.get_count_handler * bool)) Hashtbl.t = 
    Hashtbl.create 200

  let bucket_cell = ref 0 
  let vlan_cell = ref 0 

  let genbucket () = 
    incr bucket_cell;
    !bucket_cell

  let genvlan () = 
    incr vlan_cell;
    Some !vlan_cell

  let reset_policy_state () =
    bucket_cell := 0;
    vlan_cell := 0;
    Hashtbl.reset get_count_handlers;
    Hashtbl.reset query_ids;
    queries := []

  (* used to initialize newly connected switches and handle packet-in 
     messages *)
  let pol_now : pol ref = ref init_pol

  let configure_switch (sw : switchId) (pol : pol) : unit Lwt.t =
    Log.printf "NetCore_Controller" " compiling new policy for switch %Ld\n%!" sw;
    lwt flow_table = Lwt.wrap2 NetCore_Compiler.flow_table_of_policy sw pol in
    Platform.send_to_switch sw 0l delete_all_flows >>
    let prio = ref 65535 in
    Lwt_list.iter_s
      (fun (match_, actions) ->
        try_lwt
          Platform.send_to_switch sw 0l (add_flow !prio match_ actions) >>
          (decr prio; Lwt.return ())
       with exn -> 
         Log.printf "NetCore_Controller" "FAIL %s\n%!" (Printexc.to_string exn);
           raise_lwt exn)
      flow_table >>
    (Log.printf "NetCore_Controller" " initialized switch %Ld\n%!" sw;
     Lwt.return ())

  let install_new_policies sw pol_stream =
    Lwt_stream.iter_p (configure_switch sw)
      (NetCore_Stream.to_stream pol_stream)
      
  let handle_packet_in sw pkt_in = 
    let open Internal in
    let in_port = pkt_in.packetInPort in
    match Packet.parse pkt_in.packetInPacket with
      | None -> 
        let _ = Log.printf "NetCore_Controller" "unparsable packet\n%!" in
        Lwt.return ()
      | Some packet ->
        let inp = Pkt (sw, Internal.Physical in_port, packet,
                       match pkt_in.packetInBufferId with
                         | Some id -> Buf id
                         | None -> Data pkt_in.packetInPacket) in
        let full_action = NetCore_Semantics.eval !pol_now inp in
        let controller_action =
          NetCore_Action.Output.apply_controller full_action
            (sw, Internal.Physical in_port, packet) in
        let action = match pkt_in.packetInReason with
          | ExplicitSend -> controller_action
          | NoMatch -> NetCore_Action.Output.par_action controller_action
            (NetCore_Action.Output.switch_part full_action) in
        let outp = { 
          pktOutBufOrBytes = begin match pkt_in.packetInBufferId with
            | Some id -> Buffer id
            | None -> Packet pkt_in.packetInPacket
          end;
          pktOutPortId = None;
          pktOutActions = 
            NetCore_Action.Output.as_actionSequence (Some in_port) action 
        } in
        Platform.send_to_switch sw 0l (PacketOutMsg outp)  

  let rec handle_switch_messages sw = 
    lwt v = Platform.recv_from_switch sw in
    lwt _ = match v with
      | (_, PacketInMsg pktIn) -> handle_packet_in sw pktIn
      | (xid, StatsReplyMsg (IndividualFlowRep reps)) -> 
        let open Q in
        let q = List.find (fun q -> q.xid = xid) !queries in
        let () = List.iter (Q.handle_reply sw q) reps in
        Lwt.return ()
      | (xid, StatsReplyMsg r) ->
        let _ = Log.printf "NetCore_Controller" "received unexpected stats reply type (%s)"
          (OpenFlow0x01.string_of_statsReply r) in
          Lwt.return ()
      | _ -> Lwt.return ()
      in
    handle_switch_messages sw

  let switch_thread sw pol_stream =
    switches := SwitchSet.add sw !switches;
    List.iter (Q.refresh_switches !switches) !queries;
    (try_lwt
      Lwt.pick [ install_new_policies sw pol_stream;
                 handle_switch_messages sw ]
     with exn ->
       begin
         Log.printf "[NetCore_Controller]" "unhandled exception %s.\n%!"
           (Printexc.to_string exn);
         Lwt.return ()
       end) >>
    begin
      switches := SwitchSet.remove sw !switches;
<<<<<<< HEAD
      List.iter (Q.remove_switch sw) !queries;
      Lwt.return ())
=======
      Log.printf "NetCore_Controller" "cleaning up switch %Ld.\n%!" sw;
      Lwt.return ()
    end
>>>>>>> 2b6467b6

  let rec accept_switches pol_stream = 
    lwt feats = Platform.accept_switch () in
    let sw = feats.switch_id in 
    Log.printf "NetCore_Controller" "switch %Ld connected\n%!" sw;
    Lwt.async (fun () -> switch_thread sw pol_stream);
    accept_switches pol_stream

  let rec extract_query_ids pol tbl = 
    let open Internal in
    match pol with
    | PoAction atoms ->
      List.iter (fun atom -> match atom with
        | ControllerQuery (time, cb) -> Hashtbl.replace tbl atom (genbucket ())
        | _ -> ())
        atoms
    | PoFilter _ -> ()
    | PoUnion (p1, p2)
    | PoSeq (p1, p2)
    | PoITE (_, p1, p2) ->
      extract_query_ids p1 tbl; extract_query_ids p2 tbl

  let make_query pol kill_switch atom qid : unit = 
    let open NetCore_Types.Internal in
    match atom with
    | ControllerQuery (time, cb) ->
      let xid = Int32.of_int qid in
      let float_time = float_of_int time in
      let query = Q.create xid atom float_time cb kill_switch !switches pol in
      queries := query :: !queries
    | _ -> ()

  let spawn_queries pol kill_switch : unit Lwt.t =
    let _ = extract_query_ids pol query_ids in
    Hashtbl.iter (make_query pol kill_switch) query_ids;
    let rec loop qlist : unit Lwt.t = match qlist with
      | [] -> Lwt.return ()
      | q :: qtail -> Q.start q <&> loop qtail
      in
    loop !queries

  let kill_outstanding_queries switch : unit Lwt.t = 
    Lwt_switch.turn_off switch

  let rec accept_policies push_pol sugared_pol_stream kill_switch =
    lwt pol = Lwt_stream.next sugared_pol_stream in
    kill_outstanding_queries kill_switch >>
    let _ = reset_policy_state () in
    let _ = pol_now := pol in
    let _ = push_pol (Some pol) in
    let new_kill_switch = Lwt_switch.create () in
    accept_policies push_pol sugared_pol_stream new_kill_switch
      <&> spawn_queries pol new_kill_switch

  let start_controller pol = 
    let (pol_stream, push_pol) = Lwt_stream.create () in
    let (stream_lwt, pol_netcore_stream) =
      NetCore_Stream.from_stream init_pol pol_stream in
    Lwt.pick
      [ accept_switches pol_netcore_stream;
        accept_policies
          push_pol (NetCore_Stream.to_stream pol) (Lwt_switch.create ());
        stream_lwt ]

end<|MERGE_RESOLUTION|>--- conflicted
+++ resolved
@@ -298,14 +298,10 @@
        end) >>
     begin
       switches := SwitchSet.remove sw !switches;
-<<<<<<< HEAD
       List.iter (Q.remove_switch sw) !queries;
-      Lwt.return ())
-=======
       Log.printf "NetCore_Controller" "cleaning up switch %Ld.\n%!" sw;
       Lwt.return ()
     end
->>>>>>> 2b6467b6
 
   let rec accept_switches pol_stream = 
     lwt feats = Platform.accept_switch () in
