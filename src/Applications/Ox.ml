--- conflicted
+++ resolved
@@ -35,21 +35,6 @@
 
   let switchConnected sw =
     table := (sw,Hashtbl.create 11)::!table
-    (* let fm = { *)
-    (*   mfModCmd = AddFlow; *)
-    (*   mfMatch = Match.all; *)
-    (*   mfPriority = 0; *)
-    (*   mfActions = [Action.Output (PseudoPort.Controller 0)]; *)
-    (*   mfCookie = Int64.zero; *)
-    (*   mfIdleTimeOut = Permanent; *)
-    (*   mfHardTimeOut = Permanent; *)
-    (*   mfNotifyWhenRemoved = false; *)
-    (*   mfApplyToPacket = None; *)
-    (*   mfOutPort = None; *)
-    (*   mfCheckOverlap = false } in *)
-    (* table := (sw,Hashtbl.create 11)::!table;  *)
-    (* OxPlatform.flowMod Int32.zero sw fm; *)
-    (* OxPlatform.barrierRequest Int32.one sw *)
 
   let switchDisconnected sw =
     table := List.remove_assoc sw !table
@@ -57,8 +42,7 @@
   let barrierReply xid = ()
 
   let statsReply xid sw stats = ()
-<<<<<<< HEAD
-    
+
   let packetIn xid sw pktIn = 
     match pktIn.packetInBufferId, Packet.parse pktIn.packetInPacket with
       | Some bufId, Some pkt -> 
@@ -96,69 +80,6 @@
 	  OxPlatform.packetOut xid sw pktOut
       | _ -> 
 	()	  
-=======
-
-  let packetIn xid sw pktIn =
-    Log.printf "Learning" "PacketIn got something!\n%!";
-    Log.printf "Learning" "Going to parse...\n%!";
-    Log.printf "Learning" "%s\n%!"
-      (match Packet.parse pktIn.packetInPacket with
-        | None -> "None"
-        | Some pkt -> packet_to_string pkt);
-    Log.printf "Learning" "Finished parse\n%!";
-    match pktIn.packetInBufferId, Packet.parse pktIn.packetInPacket with
-      | Some bufId, Some pkt -> begin
-        Log.printf "Learning" "Okay!\n%!";
-        let inport = pktIn.packetInPort in
-        let src = pkt.dlSrc in
-        let dst = pkt.dlDst in
-        Log.printf "Learning" "SRC=%s, DST=%s, IN=%d\n%!"
-          (Packet.string_of_mac src)
-          (Packet.string_of_mac dst)
-          inport;
-        try
-          let sw_table = List.assoc sw !table in
-          Hashtbl.add sw_table src inport;
-          let _ = Log.printf "Learning" "Here\n%!" in
-          if Hashtbl.mem sw_table dst then
-            let _ = Log.printf "Learning" "Sending FlowMod\n%!" in
-            let outport = Hashtbl.find sw_table dst in
-            let m = { Match.all with
-                      Match.dlSrc = Some src;
-                      Match.dlDst = Some dst;
-                      Match.inPort = Some inport } in
-            let fm = {
-              mfModCmd = AddFlow;
-              mfMatch = m;
-              mfPriority = 1;
-              mfActions = [Action.Output (PseudoPort.PhysicalPort outport)];
-              mfCookie = Int64.zero;
-              mfIdleTimeOut = Permanent;
-              mfHardTimeOut = Permanent;
-              mfNotifyWhenRemoved = false;
-              mfApplyToPacket = None;
-              mfOutPort = None;
-              mfCheckOverlap = false } in
-            OxPlatform.flowMod (Int32.succ xid) sw fm;
-            OxPlatform.barrierRequest (Int32.succ (Int32.succ xid)) sw
-          else
-            let _ = Log.printf "Learning" "Flooding\n%!" in
-            let pktOut = {
-              pktOutBufOrBytes = Buffer bufId;
-              pktOutPortId = Some pktIn.packetInPort;
-              pktOutActions = [Action.Output PseudoPort.Flood]
-            } in
-            OxPlatform.packetOut xid sw pktOut
-        with exn ->
-          Log.printf "Learning" "Exception %s\n%!"
-            (Printexc.to_string exn)
-        end
-      | _ ->
-        begin
-          Log.printf "Learning" "Unparsed\n%!";
-          ()
-        end
->>>>>>> 298fc155
 end
 
 module Controller = Ox_Controller.Make(OpenFlow0x01_Platform)(Learning)
@@ -168,12 +89,12 @@
   Controller.start_controller ()
 
 let _ =
-  Log.printf "Main" "--- Welcome to Ox ---\n%!";
+  Log.printf "Ox" "--- Welcome to Ox ---\n%!";
   Sys.catch_break true;
   try
     Lwt_main.run (main ())
   with exn ->
-    Log.printf "Main" "Unexpected exception: %s\n%s\n%!"
+    Log.printf "Ox" "unexpected exception: %s\n%s\n%!"
       (Printexc.to_string exn)
       (Printexc.get_backtrace ());
     exit 1