--- conflicted
+++ resolved
@@ -4,10 +4,6 @@
 module MyApplication = struct
 
   include OxStart.DefaultTutorialHandlers
-<<<<<<< HEAD
-
-=======
->>>>>>> b1d594cb
   
   let switch_connected (sw : switchId) : unit =
     Printf.printf "Switch %Ld connected.\n%!" sw;
