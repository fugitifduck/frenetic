--- conflicted
+++ resolved
@@ -1,22 +1,9 @@
-.PHONY: all verify doc Verify.d.byte 
+.PHONY: all doc
 OCAMLBUILD = ocamlbuild -use-ocamlfind -tag debug -ocamlc '-syntax camlp4o -package lwt.syntax -ppopt -lwt-debug'
 
-<<<<<<< HEAD
-all: extracted doc Test.d.byte Main.d.byte
-
-verify: Verify.d.byte
-
-Test.d.byte:
-	$(OCAMLBUILD) Test.d.byte
-
-Main.d.byte:
-=======
 all: extracted doc
->>>>>>> 629ada1e
 	$(OCAMLBUILD) Main.d.byte
 	$(OCAMLBUILD) Test.d.byte
-
-Verify.d.byte:
 	$(OCAMLBUILD) Verify.d.byte
 
 doc:
@@ -25,7 +12,6 @@
 test: Test.d.byte
 	./Test.d.byte
 
-
 clean:
 	rm -rf _build
 	rm -rf extracted