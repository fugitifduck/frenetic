--- conflicted
+++ resolved
@@ -1,16 +1,9 @@
 # OASIS_START
-<<<<<<< HEAD
-# DO NOT EDIT (digest: c7d14aa42869ceb6c71383492a6ef881)
-version = "1.0.2"
-description = "The Frenetic Compiler and Runtime System"
-requires = "cstruct dprle str ocamlgraph openflow packet topology"
-=======
-# DO NOT EDIT (digest: d948bb01c781bb672dc1ffe6d7039be3)
+# DO NOT EDIT (digest: 0b20034912a7ca3882d0db806634c669)
 version = "1.0.2"
 description = "The Frenetic Compiler and Runtime System"
 requires =
-"cstruct dprle core sexplib sexplib.syntax lwt lwt.syntax lwt.syntax.log lwt.unix str threads ocamlgraph openflow openflow.lwt threads packet topology"
->>>>>>> 37d7c0b8
+"cstruct dprle str threads ocamlgraph openflow packet topology sexplib sexplib.syntax"
 archive(byte) = "netcore.cma"
 archive(byte, plugin) = "netcore.cma"
 archive(native) = "netcore.cmxa"
