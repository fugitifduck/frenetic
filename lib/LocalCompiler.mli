--- conflicted
+++ resolved
@@ -1,8 +1,4 @@
-<<<<<<< HEAD
-open Types 
-=======
 open NetKAT_Types 
->>>>>>> 2b54602c
 open SDN_Types
 
 type t 
