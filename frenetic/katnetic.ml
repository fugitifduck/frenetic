open PolicyGenerator

let help args =
  match args with 
    | [ "run" ] -> 
      Format.printf "usage: katnetic run [local|classic|automaton] <filename> \n"
    | [ "dump" ] -> 
      Format.printf "usage: katnetic dump automaton [all|policies|flowtables] <filename> \n";
      Format.printf "usage: katnetic dump local <number of switches> <filename> \n"
    | _ -> 
      Format.printf "%s" ("usage: katnetic <command> \n" ^
			  "  run    Compile and start the controller\n" ^ 
			  "  dump   Compile and dump flow table\n")

module Run = struct
  open LocalCompiler.RunTime

  let with_channel f chan =
    let exp = Parser.program Lexer.token (Lexing.from_channel chan) in
    Lwt_main.run (Controller.start f 6633 (NetKAT_Stream.constant exp))

  let with_file f filename =
    with_channel f (open_in filename)

  let local p =
    (fun sw -> to_table (compile sw p))

  let classic p =
    let p' = Dehop.dehop_policy p in
    local p'

  let automaton p =
    let open NetKAT_Automaton in
    let open Types in
    let i,m,_,e = dehopify p in
    let cache = SwitchMap.mapi (fun sw sw_p ->
      let sw_p' = Types.(Seq(Seq(i,sw_p),e)) in
      to_table (compile sw sw_p'))
    m in
    (fun sw -> SwitchMap.find sw cache)

  let main args =
    match args with
      | [filename]
      | ("local"     :: [filename]) -> with_file local filename
      | ("classic"   :: [filename]) -> with_file classic filename
      | ("automaton" :: [filename]) -> with_file automaton filename
      | _ -> help [ "run" ]
end

module Dump = struct
  open LocalCompiler.RunTime

  let with_channel f chan =
    f (Parser.program Lexer.token (Lexing.from_channel chan))

  let with_file f filename =
    with_channel f (open_in filename)

<<<<<<< HEAD
  module Local = struct

    let local sw_num p =
      Format.printf "@[%a\n\n@]%!" Pretty.format_policy p;
      (* NOTE(seliopou): This may not catch all ports, but it'll catch some of
       * 'em! Also, lol for loop.
       * *)
      for sw = 0 to sw_num do
        let vs = VInt.Int64 (Int64.of_int sw) in 
        let sw_p = Types.(Seq(Filter(Test(Switch,vs)), p)) in 
        let _ = Printf.printf "Compiling switch %d [size=%d]...%!" 
          sw (Semantics.size p) in 
        let t1 = Unix.gettimeofday () in 
        let i = compile vs sw_p in 
        let t2 = Unix.gettimeofday () in 
        let t = to_table i in 
        let t3 = Unix.gettimeofday () in 
        let _ = Printf.printf "Done [ctime: %fs ttime:%fs]\n%!" 
          (t2 -. t1) (t3 -. t2) in
        if List.length t > 0 then
          Format.printf "@[flowtable for switch %d:\n%a@\n\n@]%!" sw
            SDN_Types.format_flowTable t;
      done

    let main args =
      match args with
        | sw_num :: [filename] -> with_file (local (int_of_string sw_num)) filename
        | _ -> 
          print_endline "usage: katnetic dump local <number of switches> <filename>"
  end
=======
  let local p =
    Format.printf "@[%a\n\n@]%!" Pretty.format_policy p;
    (* NOTE(seliopou): This may not catch all ports, but it'll catch some of
     * 'em! Also, lol for loop.
     * *)
    for sw = 0 to 40 do
      let vs = VInt.Int64 (Int64.of_int sw) in
      let sw_p = Types.(Seq(Filter(Test(Switch,vs)), p)) in
      let table = to_table (compile vs sw_p) in
      if List.length table > 0 then
        Format.printf "@[flowtable for switch %d:\n%a@\n\n@]%!" sw
          SDN_Types.format_flowTable table;
    done
>>>>>>> e4e98960

  module Automaton = struct
    open NetKAT_Automaton

    let with_dehop f p =
      let _ = Printf.printf "Dehopify...%!" in 
      let t1 = Unix.gettimeofday () in 
      let i,m,_,e = dehopify p in
      let _ = Printf.printf "Done [size: %d time: %fs]\n%!" (Semantics.size p) 
        (Unix.gettimeofday () -. t1) in 
      SwitchMap.iter (fun sw pol0 ->
        let open Types in
        let pol0' = Seq(Seq(i,pol0),e) in
        f sw pol0')
      m

    let policy (sw : VInt.t) (p : Types.policy) : unit =
      Format.printf "@[policy for switch %ld:\n%!%a\n\n@]%!"
        (VInt.get_int32 sw)
        Pretty.format_policy p

    let flowtable (sw : VInt.t) (p : Types.policy) : unit =
      let _ = Printf.printf "Compiling switch %ld [size=%d]...%!" 
        (VInt.get_int32 sw) (Semantics.size p) in 
      let t1 = Unix.gettimeofday () in 
      let i = compile sw p in 
      let t2 = Unix.gettimeofday () in 
      let t = to_table i in 
      let t3 = Unix.gettimeofday () in 
      let _ = Printf.printf "Done [ctime: %fs ttime:%fs]\n%!" 
        (t2 -. t1) (t3 -. t2) in
      Format.printf "@[flowtable for switch %ld:\n%!%a\n\n@]%!"
        (VInt.get_int32 sw)
        SDN_Types.format_flowTable t

    let all (sw : VInt.t) (p : Types.policy) : unit =
      policy sw p;
      flowtable sw p

    let main args =
      match args with
        | [filename]
        | ("all"        :: [filename]) -> with_file (with_dehop all) filename
        | ("policies"   :: [filename]) -> with_file (with_dehop policy) filename
        | ("flowtables" :: [filename]) -> with_file (with_dehop flowtable) filename
<<<<<<< HEAD
        | _ -> 
          print_endline "usage: katnetic dump automaton [all|policies|flowtables] <filename>"
=======
        | _ ->
          print_endline "usage: katnetic dump automaton [all|policies|flowtables] filename"
>>>>>>> e4e98960
  end

  let main args  =
    match args with
      | ("local"     :: args') -> Local.main args'
      | ("automaton" :: args') -> Automaton.main args'
      | _ -> help [ "dump" ]

end

let () = 
  match Array.to_list Sys.argv with
    | (_ :: "run"  :: args) -> Run.main args
    | (_ :: "dump" :: args) -> Dump.main args
    | _ -> help []<|MERGE_RESOLUTION|>--- conflicted
+++ resolved
@@ -57,7 +57,6 @@
   let with_file f filename =
     with_channel f (open_in filename)
 
-<<<<<<< HEAD
   module Local = struct
 
     let local sw_num p =
@@ -88,21 +87,6 @@
         | _ -> 
           print_endline "usage: katnetic dump local <number of switches> <filename>"
   end
-=======
-  let local p =
-    Format.printf "@[%a\n\n@]%!" Pretty.format_policy p;
-    (* NOTE(seliopou): This may not catch all ports, but it'll catch some of
-     * 'em! Also, lol for loop.
-     * *)
-    for sw = 0 to 40 do
-      let vs = VInt.Int64 (Int64.of_int sw) in
-      let sw_p = Types.(Seq(Filter(Test(Switch,vs)), p)) in
-      let table = to_table (compile vs sw_p) in
-      if List.length table > 0 then
-        Format.printf "@[flowtable for switch %d:\n%a@\n\n@]%!" sw
-          SDN_Types.format_flowTable table;
-    done
->>>>>>> e4e98960
 
   module Automaton = struct
     open NetKAT_Automaton
@@ -148,13 +132,8 @@
         | ("all"        :: [filename]) -> with_file (with_dehop all) filename
         | ("policies"   :: [filename]) -> with_file (with_dehop policy) filename
         | ("flowtables" :: [filename]) -> with_file (with_dehop flowtable) filename
-<<<<<<< HEAD
         | _ -> 
           print_endline "usage: katnetic dump automaton [all|policies|flowtables] <filename>"
-=======
-        | _ ->
-          print_endline "usage: katnetic dump automaton [all|policies|flowtables] filename"
->>>>>>> e4e98960
   end
 
   let main args  =
