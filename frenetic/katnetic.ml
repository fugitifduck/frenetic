--- conflicted
+++ resolved
@@ -76,35 +76,13 @@
     let t1 = Unix.gettimeofday () in 
     let _ = Printf.printf "Dehopify...%!" in 
     let i,m,_,e = dehopify p in
-<<<<<<< HEAD
-=======
     let _ = Printf.printf "Done [size: %d time: %fs]\n%!" (Semantics.size p) 
       (Unix.gettimeofday () -. t1) in 
-    let switch_policies = switch_port_policies_to_switch_policies m in
->>>>>>> 1771d598
     SwitchMap.iter (fun sw p ->
       let open Types in
       let pol0  = SwitchMap.find sw m in
       let sw_f  = Types.Filter(Test(Switch, sw)) in
       let pol0' = Seq(Seq(i,Seq(sw_f,pol0)),e) in
-<<<<<<< HEAD
-      (* let _ = Printf.printf "Compiling switch %ld..." (VInt.get_int32 sw) in  *)
-      (* let t1 = Unix.gettimeofday () in  *)
-      let i = compile sw pol0' in 
-      (* let t2 = Unix.gettimeofday () in  *)
-      let tbl0 = to_table i in 
-      (* let t3 = Unix.gettimeofday () in  *)
-      (* let _ =  *)
-      (*  Printf.printf "Done [size: %d ctime: %fs ttime:%fs]\n%!" (Semantics.size pol0')  *)
-      (*   (t2 -. t1) (t3 -. t2) in *)
-      let open VInt in
-      Format.printf "@[policy for switch %ld:\n%!%a\n\nflowtable for switch %ld:\n%!%a@\n\n@]%!"
-        (get_int32 sw)
-        Pretty.format_policy pol0'
-        (get_int32 sw)
-        SDN_Types.format_flowTable tbl0)
-    m in
-=======
       let _ = Printf.printf "Compiling switch %ld [size=%d]...%!" 
         (VInt.get_int32 sw) (Semantics.size pol0') in 
       let t1 = Unix.gettimeofday () in 
@@ -115,13 +93,13 @@
       let _ = Printf.printf "Done [ctime: %fs ttime:%fs]\n%!" 
         (t2 -. t1) (t3 -. t2) in
       let open VInt in
-      (* Format.printf "@[%a\nflowtable for switch %ld:\n%a@\n\n@]%!" *)
-      (*   Pretty.format_policy pol0' *)
-      (*   (get_int32 sw) *)
-      (*   SDN_Types.format_flowTable tbl0); *)
-      ())
-    switch_policies in
->>>>>>> 1771d598
+      let open VInt in
+      Format.printf "@[policy for switch %ld:\n%!%a\n\nflowtable for switch %ld:\n%!%a@\n\n@]%!"
+        (get_int32 sw)
+        Pretty.format_policy pol0'
+        (get_int32 sw)
+        SDN_Types.format_flowTable tbl0)
+    m in
 
   match args with
     | [filename]
